cmake_minimum_required (VERSION 2.8.11)

<<<<<<< HEAD
project(libmsym C)

set(LIBMSYM_MAJOR_VERSION 0)
set(LIBMSYM_MINOR_VERSION 1)
=======
#project(libmsym C) # unfortunately GenerateExportHeader doesn't support C projects, which sort of makes this project reqire c++ =/

project(libmsym)

option(MSYM_BUILD_EXAMPLES "Build example executables" OFF)

include (GenerateExportHeader)

set(LIBMSYM_MAJOR_VERSION 0)
set(LIBMSYM_MINOR_VERSION 2)
>>>>>>> 6a0a52fd
set(LIBMSYM_PATCH_VERSION 0)
set(LIBMSYM_VERSION ${LIBMSYM_MAJOR_VERSION}.${LIBMSYM_MINOR_VERSION}.${LIBMSYM_PATCH_VERSION})

set(INSTALL_LIB_DIR lib CACHE PATH "Installation directory for msym library")
set(INSTALL_INCLUDE_DIR include CACHE PATH "Installation directory for header files")

if(WIN32 AND NOT CYGWIN)
  set(DEF_INSTALL_CMAKE_DIR CMake)
else()
  set(DEF_INSTALL_CMAKE_DIR lib/cmake/libmsym)
endif()
set(INSTALL_CMAKE_DIR ${DEF_INSTALL_CMAKE_DIR} CACHE PATH "Installation directory for CMake files")

foreach(p LIB BIN INCLUDE CMAKE)
  set(var INSTALL_${p}_DIR)
  if(NOT IS_ABSOLUTE "${${var}}")
    set(${var} "${CMAKE_INSTALL_PREFIX}/${${var}}")
  endif()
endforeach()

include_directories("${PROJECT_SOURCE_DIR}")

file (GLOB source src/*.c)
add_library (msym ${source})

if (BUILD_SHARED_LIBS)
	set_target_properties(msym PROPERTIES
		POSITION_INDEPENDENT_CODE TRUE
		C_VISIBILITY_PRESET hidden
		VISIBILITY_INLINES_HIDDEN 1)

else()
	set_target_properties(msym PROPERTIES COMPILE_FLAGS -DMSYM_EXPORTS_BUILT_AS_STATIC)
endif ()
<<<<<<< HEAD
=======

include_directories("${PROJECT_BINARY_DIR}")

set_target_properties(msym PROPERTIES VERSION ${LIBMSYM_VERSION})
set_target_properties(msym PROPERTIES SOVERSION ${LIBMSYM_MAJOR_VERSION}.${LIBMSYM_MINOR_VERSION})

generate_export_header(msym
             BASE_NAME msym
             EXPORT_MACRO_NAME MSYM_EXPORT
             EXPORT_FILE_NAME msym_EXPORTS.h
	     STATIC_DEFINE MSYM_EXPORTS_BUILT_AS_STATIC)

>>>>>>> 6a0a52fd
set (CMAKE_C_FLAGS "${CMAKE_C_FLAGS} -std=c99")
#set_target_properties (msym PROPERTIES
#        C_STANDARD 99
#        C_STANDARD_REQUIRED ON)

<<<<<<< HEAD
set_target_properties(msym PROPERTIES PUBLIC_HEADER "src/msym.h;src/msym_error.h")

=======
#set (CMAKE_C_FLAGS "${CMAKE_C_FLAGS} -std=c99 -flto")
#set (CMAKE_EXE_LINKER_FLAGS  "${CMAKE_EXE_LINKER_FLAGS} -flto" )
#set (CMAKE_C_FLAGS "${CMAKE_C_FLAGS} -std=c99 -fsanitize=address -fno-omit-frame-pointer")
#set (CMAKE_C_FLAGS "${CMAKE_C_FLAGS} -std=c99 -fsanitize=memory -fno-omit-frame-pointer -fsanitize-memory-track-origins")

set (CMAKE_C_FLAGS_DEBUG "${CMAKE_C_FLAGS_DEBUG} -Wall -DLIBMSYM_DEBUG")

set_target_properties(msym PROPERTIES PUBLIC_HEADER "src/msym.h;src/msym_error.h")

if(UNIX)
        target_link_libraries(msym m)
endif(UNIX)

>>>>>>> 6a0a52fd
export(TARGETS msym FILE "${PROJECT_BINARY_DIR}/libmsymTargets.cmake")

export(PACKAGE libmsym)

file(RELATIVE_PATH REL_INCLUDE_DIR "${INSTALL_CMAKE_DIR}" "${INSTALL_INCLUDE_DIR}")
set(CONF_INCLUDE_DIRS "${PROJECT_SOURCE_DIR}" "${PROJECT_BINARY_DIR}")
configure_file(libmsymConfig.cmake.in "${PROJECT_BINARY_DIR}/libmsymConfig.cmake" @ONLY)
set(CONF_INCLUDE_DIRS "\${LIBMSYM_CMAKE_DIR}/${REL_INCLUDE_DIR}")
configure_file(libmsymConfig.cmake.in "${PROJECT_BINARY_DIR}${CMAKE_FILES_DIRECTORY}/libmsymConfig.cmake" @ONLY)
configure_file(libmsymConfigVersion.cmake.in "${PROJECT_BINARY_DIR}/libmsymConfigVersion.cmake" @ONLY)

install(FILES
    "${PROJECT_BINARY_DIR}${CMAKE_FILES_DIRECTORY}/libmsymConfig.cmake"
    "${PROJECT_BINARY_DIR}/libmsymConfigVersion.cmake"
    DESTINATION "${INSTALL_CMAKE_DIR}")

<<<<<<< HEAD
=======
# EXPORT HEADER
install(FILES "${PROJECT_BINARY_DIR}/msym_EXPORTS.h" DESTINATION "${INSTALL_INCLUDE_DIR}/libmsym")

>>>>>>> 6a0a52fd
install(TARGETS msym
        EXPORT libmsymTargets
        RUNTIME DESTINATION "${INSTALL_BIN_DIR}"
        ARCHIVE DESTINATION "${INSTALL_LIB_DIR}"
        PUBLIC_HEADER DESTINATION "${INSTALL_INCLUDE_DIR}/libmsym"
        LIBRARY DESTINATION "${INSTALL_LIB_DIR}" )

<<<<<<< HEAD
install(EXPORT libmsymTargets DESTINATION "${INSTALL_CMAKE_DIR}")
=======
install(EXPORT libmsymTargets DESTINATION "${INSTALL_CMAKE_DIR}")

if(MSYM_BUILD_EXAMPLES)
	add_subdirectory(examples)
endif()
>>>>>>> 6a0a52fd
<|MERGE_RESOLUTION|>--- conflicted
+++ resolved
@@ -1,11 +1,5 @@
 cmake_minimum_required (VERSION 2.8.11)
 
-<<<<<<< HEAD
-project(libmsym C)
-
-set(LIBMSYM_MAJOR_VERSION 0)
-set(LIBMSYM_MINOR_VERSION 1)
-=======
 #project(libmsym C) # unfortunately GenerateExportHeader doesn't support C projects, which sort of makes this project reqire c++ =/
 
 project(libmsym)
@@ -16,7 +10,6 @@
 
 set(LIBMSYM_MAJOR_VERSION 0)
 set(LIBMSYM_MINOR_VERSION 2)
->>>>>>> 6a0a52fd
 set(LIBMSYM_PATCH_VERSION 0)
 set(LIBMSYM_VERSION ${LIBMSYM_MAJOR_VERSION}.${LIBMSYM_MINOR_VERSION}.${LIBMSYM_PATCH_VERSION})
 
@@ -51,8 +44,6 @@
 else()
 	set_target_properties(msym PROPERTIES COMPILE_FLAGS -DMSYM_EXPORTS_BUILT_AS_STATIC)
 endif ()
-<<<<<<< HEAD
-=======
 
 include_directories("${PROJECT_BINARY_DIR}")
 
@@ -65,16 +56,11 @@
              EXPORT_FILE_NAME msym_EXPORTS.h
 	     STATIC_DEFINE MSYM_EXPORTS_BUILT_AS_STATIC)
 
->>>>>>> 6a0a52fd
 set (CMAKE_C_FLAGS "${CMAKE_C_FLAGS} -std=c99")
 #set_target_properties (msym PROPERTIES
 #        C_STANDARD 99
 #        C_STANDARD_REQUIRED ON)
 
-<<<<<<< HEAD
-set_target_properties(msym PROPERTIES PUBLIC_HEADER "src/msym.h;src/msym_error.h")
-
-=======
 #set (CMAKE_C_FLAGS "${CMAKE_C_FLAGS} -std=c99 -flto")
 #set (CMAKE_EXE_LINKER_FLAGS  "${CMAKE_EXE_LINKER_FLAGS} -flto" )
 #set (CMAKE_C_FLAGS "${CMAKE_C_FLAGS} -std=c99 -fsanitize=address -fno-omit-frame-pointer")
@@ -88,7 +74,6 @@
         target_link_libraries(msym m)
 endif(UNIX)
 
->>>>>>> 6a0a52fd
 export(TARGETS msym FILE "${PROJECT_BINARY_DIR}/libmsymTargets.cmake")
 
 export(PACKAGE libmsym)
@@ -105,12 +90,9 @@
     "${PROJECT_BINARY_DIR}/libmsymConfigVersion.cmake"
     DESTINATION "${INSTALL_CMAKE_DIR}")
 
-<<<<<<< HEAD
-=======
 # EXPORT HEADER
 install(FILES "${PROJECT_BINARY_DIR}/msym_EXPORTS.h" DESTINATION "${INSTALL_INCLUDE_DIR}/libmsym")
 
->>>>>>> 6a0a52fd
 install(TARGETS msym
         EXPORT libmsymTargets
         RUNTIME DESTINATION "${INSTALL_BIN_DIR}"
@@ -118,12 +100,8 @@
         PUBLIC_HEADER DESTINATION "${INSTALL_INCLUDE_DIR}/libmsym"
         LIBRARY DESTINATION "${INSTALL_LIB_DIR}" )
 
-<<<<<<< HEAD
-install(EXPORT libmsymTargets DESTINATION "${INSTALL_CMAKE_DIR}")
-=======
 install(EXPORT libmsymTargets DESTINATION "${INSTALL_CMAKE_DIR}")
 
 if(MSYM_BUILD_EXAMPLES)
 	add_subdirectory(examples)
-endif()
->>>>>>> 6a0a52fd
+endif()