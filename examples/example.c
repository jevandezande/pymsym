//
//  example.c
//  libmsym
//
//  Created by Marcus Johansson on 24/04/15.
//  Copyright (c) 2015 Marcus Johansson. 
//
//  Distributed under the MIT License ( See LICENSE file or copy at http://opensource.org/licenses/MIT )
//

#include <stdio.h>
#include <stdlib.h>
#include <string.h>
#include <time.h>
#include "example.h"

int read_xyz(const char *name, msym_element_t **ratoms);

int example(const char* in_file, msym_thresholds_t *thresholds){
    msym_error_t ret = MSYM_SUCCESS;
    msym_element_t *elements = NULL;
    
    const char *error = NULL;
    char point_group[6];
    double cm[3], radius = 0.0, symerr = 0.0;
    
    /* Do not free these variables */
    msym_element_t *melements = NULL;
    msym_basis_function_t *mbfs = NULL;
    /* these are not mutable */
    const msym_symmetry_operation_t *msops = NULL;
    const msym_subgroup_t *msg = NULL;
    const msym_subrepresentation_space_t *msrs = NULL;
    const msym_character_table_t *mct = NULL;
    double *irrep = NULL;
    
    
    
    
    msym_basis_function_t *bfs = NULL;
    
    int msgl = 0, msopsl = 0, mlength = 0, msrsl = 0, mbfsl = 0;
    int orbitalsl = 0, bfsl = 0;
    
    //char *orbitals[15] = {"2px", "2py", "2pz", "3d2-", "3d1-", "3d0", "3d1+", "3d2+","4f3-", "4f2-", "4f1-", "4f0", "4f1+", "4f2+", "4f3+"};
    
    char *orbitals[13] = {"7i6-", "7i5-", "7i4-", "7i3-", "7i2-", "7i1-", "7i0", "7i1+", "7i2+", "7i3+", "7i4+", "7i5+", "7i6+"};
    
    /* This function reads xyz files.
     * It initializes an array of msym_element_t to 0,
     * then sets the coordinates and name of the elements */
    int length = read_xyz(in_file, &elements);
    if(length <= 0) return -1;
    
    orbitalsl = sizeof(orbitals)/sizeof(char*);
    bfsl = orbitalsl*length;
    bfs = calloc(bfsl, sizeof(msym_basis_function_t));
    double (*salcs)[bfsl] = calloc(bfsl, sizeof(*salcs)); // SALCs in matrix form, and input for symmetrization
    double *cmem = calloc(bfsl, sizeof(double)); // Some temporary memory
    int *species = calloc(bfsl, sizeof(*species));
    msym_partner_function_t *pf = calloc(bfsl, sizeof(*pf));
    
    /* Create a context */
    msym_context ctx = msymCreateContext();
    
    if(NULL != thresholds){
        if(MSYM_SUCCESS != (ret = msymSetThresholds(ctx, thresholds))) goto err;
    }
    
    /* Use default thresholds otherwise call:
     * msymSetThresholds(msym_context ctx, msym_thresholds_t *thresholds); */
    
    /* Set elements */
    if(MSYM_SUCCESS != (ret = msymSetElements(ctx, length, elements))) goto err;
    
    /* Get elements msym elements */
    if(MSYM_SUCCESS != (ret = msymGetElements(ctx, &mlength, &melements))) goto err;
    
    for(int i = 0, k = 0;i < length;i++){
        for(int j = 0; j < orbitalsl; j++){
            snprintf(bfs[k].name,sizeof(bfs[i].name),"%s",orbitals[j]);
            bfs[k].element = &melements[i];
            bfs[k].type = MSYM_BASIS_TYPE_REAL_SPHERICAL_HARMONIC;
            k++;
        }
    }
    
    printf("Created %d basis functions\n",bfsl);
    
    /* Get elements msym elements */
    if(MSYM_SUCCESS != (ret = msymSetBasisFunctions(ctx, bfsl, bfs))) goto err;
    
    /* These are no longer needed, internal versions of these are kept in the context,
     * They are indexed in the same way that they have been allocated.
     * I.e. during orbital symmetrization or when getting the symmetrized LCAO,
     * the coefficients will correspond to the same indexing as "orbitals",
     * this is the main reason for the two levels of indirection */
    free(elements);  elements = NULL;
    
    /* Some trivial information */
    if(MSYM_SUCCESS != (ret = msymGetCenterOfMass(ctx,cm))) goto err;
    if(MSYM_SUCCESS != (ret = msymGetRadius(ctx,&radius))) goto err;
    
    printf("Molecule has center of mass [%lf; %lf; %lf] "
           "and a radius of %lf\n",cm[0],cm[1],cm[2],radius);
    
    /* Find molecular symmetry */
    if(MSYM_SUCCESS != (ret = msymFindSymmetry(ctx))) goto err;
    
    /* Get the point group name */
    if(MSYM_SUCCESS != (ret = msymGetPointGroupName(ctx, sizeof(char[6]), point_group))) goto err;
    if(MSYM_SUCCESS != (ret = msymGetSubgroups(ctx, &msgl, &msg))) goto err;
    printf("Found point group [0] %s select subgroup\n",point_group);
    for(int i = 0; i < msgl;i++) printf("\t [%d] %s\n",i+1,msg[i].name);
    int ssg = 0;
    printf("\nEnter point group[0-%d]:",msgl);
    while(scanf("%d", &ssg) <= 0 && ssg >= 0 && ssg <= msgl) printf("\nEnter point group[0-%d]:",msgl);
    if(ssg > 0){
        ssg--;
        printf("Selected point group %s\n",msg[ssg].name);
        if(MSYM_SUCCESS != (ret = msymSelectSubgroup(ctx, &msg[ssg]))) goto err;
        /* Retreive the symmetry operations again.
         * Everything has been rebuilt, and the old msops is no longer valid
         * Neither are the equivalence sets
         */
        if(MSYM_SUCCESS != (ret = msymGetSymmetryOperations(ctx, &msopsl, &msops))) goto err;
        
    }
    
    /* Set pointgroup to the C3v subgroup if it has XXX symmetry
     * using the same alignment as the original.
     * If specific axes are wanted the alignment axes/transform can be set using:
     * msym Get/Set Alignment Transform/Axes */
    if(0 == strncmp(point_group, "XXX", 3) && ssg == 0){
        //double transform[3][3];
        printf("Changing pointgroup from XXX -> C3v\n");
        //if(MSYM_SUCCESS != (ret = msymGetAlignmentTransform(ctx, transform))) goto err;
        if(MSYM_SUCCESS != (ret = msymSetPointGroupByType(ctx, MSYM_POINT_GROUP_TYPE_Cnv,3))) goto err;
        //if(MSYM_SUCCESS != (ret = msymSetAlignmentTransform(ctx, transform))) goto err;
        if(MSYM_SUCCESS != (ret = msymFindSymmetry(ctx))) goto err;
        if(MSYM_SUCCESS != (ret = msymGetPointGroupName(ctx, sizeof(char[6]), point_group))) goto err;
    }
    
    /* Retreive the symmetry operations */
    if(MSYM_SUCCESS != (ret = msymGetSymmetryOperations(ctx, &msopsl, &msops))) goto err;
    
    for(int i = 0; i < msopsl;i++){
        if(msops[i].type == MSYM_SYMMETRY_OPERATION_TYPE_PROPER_ROTATION && msops[i].order == 3 && msops[i].power == 1){
            printf("Found a C3^1 axis, YEY!\n");
        }
    }

    
    /* Aligning axes prior to orbital symmetrization will
     * change the orientation of orbitals with l >= 1 */
    if(MSYM_SUCCESS != (ret = msymAlignAxes(ctx))) goto err;
    
    /* Symmetrize the molecule.
     * You can do this before orbital symmetrization as well,
     * but the permutations are already built, so you don't need to */
    if(MSYM_SUCCESS != (ret = msymSymmetrizeElements(ctx, &symerr))) goto err;
    
    printf("Molecule has been symmetrized to point group %s "
           "with an error of %lf\n",point_group, symerr);
    
    if(MSYM_SUCCESS != (ret = msymGetElements(ctx, &mlength, &melements))) goto err;
    if(mlength != length){ printf("Not possible!\n"); goto err;}
    
    
    
    printf("New element coordinates:\n%d\n\n",mlength);
    for(int i = 0;i < mlength;i++){
        printf("%s %12.9lf %12.9lf %12.9lf\n",
               melements[i].name,
               melements[i].v[0],
               melements[i].v[1],
               melements[i].v[2]);
    }

    if(MSYM_SUCCESS != (ret = msymGetBasisFunctions(ctx, &mbfsl, &mbfs))) goto err;
    if(MSYM_SUCCESS != (ret = msymGetSubrepresentationSpaces(ctx, &msrsl, &msrs))) goto err;
    if(MSYM_SUCCESS != (ret = msymGetCharacterTable(ctx, &mct))) goto err;
    
    irrep = calloc(mct->d, sizeof(*irrep));
    
    for(int i = 0; i < msrsl;i++){
        printf("Got %d SALCs with %d partner functions of symmetry species %s\n",msrs[i].salcl,mct->s[msrs[i].s].d, mct->s[msrs[i].s].name);
        for(int j = 0;j < msrs[i].salcl;j++){
            char *type = "";
            msym_salc_t *salc = &msrs[i].salc[j];
            msym_basis_function_t *bf = salc->f[0];
            if(bf->type == MSYM_BASIS_TYPE_REAL_SPHERICAL_HARMONIC) type = "real spherical harmonic ";
            printf("\tSALC %d was constructed from %d %sbasis functions on %s with quantum numbers n=%d and l=%d\n",j,salc->fl,type,bf->element->name,bf->f.rsh.n,bf->f.rsh.l);
        }
    }
    
    if(MSYM_SUCCESS != (ret = msymGetSALCs(ctx, bfsl, salcs, species, pf))) goto err;
    
    printf("Species: ");
    for(int i = 0;i < bfsl;i++){
        printf("%s",mct->s[species[i]].name);
        if(i == bfsl - 1) printf("\n");
        else printf(", ");
    }

    
    /* Reorder the SALCs */
    for(int i = 0;i < bfsl;i++){
        int ni = i*i % bfsl;
        if(ni != i){
            memcpy(cmem, salcs[i], sizeof(double[bfsl]));
            memcpy(salcs[i], salcs[ni], sizeof(double[bfsl]));
            memcpy(salcs[ni], cmem, sizeof(double[bfsl]));
        }
    }
    
    /* Add some noise */
    srand((unsigned)time(NULL));
    for(int i = 0;i < bfsl;i++){
        for(int j = 0;j < bfsl;j++){
            double r = ((double) (rand() - (RAND_MAX >> 1)))/RAND_MAX;
            double x = i % 2 == 0 ? -1.0 : 1.0;
            salcs[i][j] += r*1.0e-5;
            salcs[i][j] *= x;
        }
    }
    
    /* Symmetrize wavefunctions */
    if(MSYM_SUCCESS != (ret = msymSymmetrizeWavefunctions(ctx, bfsl, salcs, species, pf))) goto err;
    
    for(int i = 0; i < bfsl;i++) cmem[i] = 1;
    if(MSYM_SUCCESS != (ret = msymSymmetrySpeciesComponents(ctx, bfsl, cmem, mct->d, irrep))) goto err;
    printf("Test wavefunction 1,1... components\n");
    printf("%lf%s", irrep[0], mct->s[0].name);
    for(int j = 1;j < mct->d;j++){
        printf(" + %lf%s", irrep[j], mct->s[j].name);
    }
    printf("\n");
    
    printf("Wave function symmetrization returned new linear combinations:\n");
    for(int i = 0;i < bfsl;i++){
        int s = species[i];
        printf("\t wf:%d is of symmetry species %s",i,mct->s[s].name);
        if(mct->s[s].d > 1){
            printf(" partner function %d to wf:%d",pf[i].d, pf[i].i);
        }
        printf("\n");
    }
    
    /* Aligning axes prior to orbital symmetrization will
     * change the orientation of orbitals with l >= 1
     * relative to the molecular orientation */
    // if(MSYM_SUCCESS != (ret = msymAlignAxes(ctx))) goto err;
    
    /* Make a new element with the same type as the first one we read */
    msym_element_t myelement;
    memset(&myelement,0,sizeof(msym_element_t));
    myelement.n = melements[0].n;
    myelement.v[0] = melements[0].v[0];
    myelement.v[1] = melements[0].v[1];
    myelement.v[2] = melements[0].v[2];
    
    /* Generate some new elements of the same point group */
    if(MSYM_SUCCESS != (ret = msymGenerateElements(ctx,1,&myelement))) goto err;
    
    /* This is not a memory leak, context keeps track of melements,
     * and it should never be freed, msymReleaseContext does this. */
    if(MSYM_SUCCESS != (ret = msymGetElements(ctx, &mlength, &melements))) goto err;
    
    printf("Generated element coordinates:\n%d\n\n",mlength);
    for(int i = 0;i < mlength;i++){
        printf("%s %lf %lf %lf\n",
               melements[i].name,
               melements[i].v[0],
               melements[i].v[1],
               melements[i].v[2]);
    }
    
    msymReleaseContext(ctx);
    printf("We're done!\n");
    
    free(salcs);
    free(cmem);
    free(species);
    free(pf);
    free(bfs);
    free(elements);
    free(irrep);
    
    return ret;
err:
    free(salcs);
    free(cmem);
    free(species);
    free(pf);
    free(bfs);
    free(elements);
    free(irrep);
    error = msymErrorString(ret);
    fprintf(stderr,"Error %s: ",error);
    error = msymGetErrorDetails();
    fprintf(stderr,"%s\n",error);
    msymReleaseContext(ctx);
    return ret;
}

int read_xyz(const char *name, msym_element_t **ratoms) {
    FILE *fp = fopen(name,"r");
    msym_element_t *a;
    int l;
<<<<<<< HEAD
    size_t cl;
    char buf[1024];
=======
    char buf[1024];
    if(NULL == fp){
        fprintf(stderr, "could not open file: %s\n",name);
        return -1;
    }
>>>>>>> 6a0a52fd
    if (NULL == fgets(buf, sizeof(buf), fp) || sscanf(buf," %d ",&l) != 1){
        fprintf(stderr,"Unable to read file %s\n",name);
        fclose(fp);
        return -1;
    }
    if(l < 300000) {
        a = malloc(l*sizeof(msym_element_t));
        memset(a,0,l*sizeof(msym_element_t));
    } else {
        fprintf(stderr, "Too many elements in file %d\n",l);
        fclose(fp);
        return -1;
    }
    
    //char * fgets ( comment, sizeof(comment), fp );
    if(NULL != fgets(buf, sizeof(buf), fp)){
<<<<<<< HEAD
        printf("Comment: %.*s", sizeof(buf), buf);
    }
    
    for (int i = 0; fgets(buf, sizeof(buf), fp) && sscanf(buf, "%s %lf %lf %lf", a[i].name, &(a[i].v[0]),  &(a[i].v[1]),  &(a[i].v[2])) == 4 && i < l; i++) {}
=======
        printf("Comment: %.*s", (int)sizeof(buf), buf);
    }
    
    for (int i = 0; i < l && fgets(buf, sizeof(buf), fp) && sscanf(buf, "%s %lf %lf %lf", a[i].name, &(a[i].v[0]),  &(a[i].v[1]),  &(a[i].v[2])) == 4 && i < l; i++) {}
>>>>>>> 6a0a52fd
    *ratoms = a;
    fclose(fp);
    return l;
    
}<|MERGE_RESOLUTION|>--- conflicted
+++ resolved
@@ -308,16 +308,11 @@
     FILE *fp = fopen(name,"r");
     msym_element_t *a;
     int l;
-<<<<<<< HEAD
-    size_t cl;
-    char buf[1024];
-=======
     char buf[1024];
     if(NULL == fp){
         fprintf(stderr, "could not open file: %s\n",name);
         return -1;
     }
->>>>>>> 6a0a52fd
     if (NULL == fgets(buf, sizeof(buf), fp) || sscanf(buf," %d ",&l) != 1){
         fprintf(stderr,"Unable to read file %s\n",name);
         fclose(fp);
@@ -334,17 +329,10 @@
     
     //char * fgets ( comment, sizeof(comment), fp );
     if(NULL != fgets(buf, sizeof(buf), fp)){
-<<<<<<< HEAD
-        printf("Comment: %.*s", sizeof(buf), buf);
-    }
-    
-    for (int i = 0; fgets(buf, sizeof(buf), fp) && sscanf(buf, "%s %lf %lf %lf", a[i].name, &(a[i].v[0]),  &(a[i].v[1]),  &(a[i].v[2])) == 4 && i < l; i++) {}
-=======
         printf("Comment: %.*s", (int)sizeof(buf), buf);
     }
     
     for (int i = 0; i < l && fgets(buf, sizeof(buf), fp) && sscanf(buf, "%s %lf %lf %lf", a[i].name, &(a[i].v[0]),  &(a[i].v[1]),  &(a[i].v[2])) == 4 && i < l; i++) {}
->>>>>>> 6a0a52fd
     *ratoms = a;
     fclose(fp);
     return l;
